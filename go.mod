module github.com/golangee/tadl

go 1.16

require (
<<<<<<< HEAD
	github.com/r3labs/diff/v2 v2.13.6
	golang.org/x/net v0.0.0-20210405180319-a5a99cb37ef4 // indirect
=======
	github.com/alecthomas/participle/v2 v2.0.0-alpha4
	github.com/r3labs/diff/v2 v2.13.1 // indirect
	golang.org/x/mod v0.4.2
>>>>>>> 68407fa1
)<|MERGE_RESOLUTION|>--- conflicted
+++ resolved
@@ -3,12 +3,7 @@
 go 1.16
 
 require (
-<<<<<<< HEAD
+	github.com/davecgh/go-spew v1.1.1 // indirect
 	github.com/r3labs/diff/v2 v2.13.6
 	golang.org/x/net v0.0.0-20210405180319-a5a99cb37ef4 // indirect
-=======
-	github.com/alecthomas/participle/v2 v2.0.0-alpha4
-	github.com/r3labs/diff/v2 v2.13.1 // indirect
-	golang.org/x/mod v0.4.2
->>>>>>> 68407fa1
 )